// This Source Code Form is subject to the terms of the Mozilla Public
// License, v2.0. If a copy of the MPL was not distributed with this
// file, You can obtain one at http://mozilla.org/MPL/2.0/
//
// This file incorporates work covered by the following copyright and
// permission notice:
//
//   Copyright 2018-2021 Cruise LLC
//
//   This source code is licensed under the Apache License, Version 2.0,
//   found at http://www.apache.org/licenses/LICENSE-2.0
//   You may not use this file except in compliance with the License.

import { Typography, styled as muiStyled } from "@mui/material";
import produce from "immer";
import { difference, set, union } from "lodash";
import { useEffect, useState, useMemo, useCallback, useRef } from "react";
import { useUpdateEffect } from "react-use";

import { useDataSourceInfo } from "@foxglove/studio-base/PanelAPI";
import { useMessagePipeline } from "@foxglove/studio-base/components/MessagePipeline";
import Panel from "@foxglove/studio-base/components/Panel";
import { usePanelContext } from "@foxglove/studio-base/components/PanelContext";
import PanelToolbar from "@foxglove/studio-base/components/PanelToolbar";
import { SettingsTreeAction } from "@foxglove/studio-base/components/SettingsTreeEditor/types";
import Stack from "@foxglove/studio-base/components/Stack";
import { usePanelSettingsTreeUpdate } from "@foxglove/studio-base/providers/PanelSettingsEditorContextProvider";
import inScreenshotTests from "@foxglove/studio-base/stories/inScreenshotTests";
import { CameraInfo } from "@foxglove/studio-base/types/Messages";
import { mightActuallyBePartial } from "@foxglove/studio-base/util/mightActuallyBePartial";
import { getTopicsByTopicName } from "@foxglove/studio-base/util/selectors";
import { fonts } from "@foxglove/studio-base/util/sharedStyleConstants";
import { formatTimeRaw } from "@foxglove/studio-base/util/time";

import { ImageCanvas, ImageEmptyState, Toolbar, TopicDropdown } from "./components";
import { useCameraInfo, ANNOTATION_DATATYPES, useImagePanelMessages } from "./hooks";
import helpContent from "./index.help.md";
import { NORMALIZABLE_IMAGE_DATATYPES } from "./lib/normalizeMessage";
import { getRelatedMarkerTopics, getMarkerOptions } from "./lib/util";
import { buildSettingsTree } from "./settings";
import type { Config, SaveImagePanelConfig, PixelData } from "./types";

type Props = {
  config: Config;
  saveConfig: SaveImagePanelConfig;
};

const Timestamp = muiStyled(Typography, {
  shouldForwardProp: (prop) => prop !== "screenshotTest",
})<{ screenshotTest: boolean }>(({ screenshotTest, theme }) => ({
  position: "absolute",
  margin: theme.spacing(0.5),
  right: 0,
  bottom: 0,
  zIndex: theme.zIndex.tooltip,
  transition: "opacity 0.1s ease-in-out",
  opacity: 0,
  padding: theme.spacing(0.25, 0.5),
  userSelect: "all",

  ".mosaic-window:hover &": {
    opacity: "1",
  },
  ...(screenshotTest && {
    opacity: 1,
  }),
}));

function ImageView(props: Props) {
  const { config, saveConfig } = props;
  const { cameraTopic, enabledMarkerTopics, transformMarkers } = config;
  const { topics } = useDataSourceInfo();
  const cameraTopicFullObject = useMemo(
    () => getTopicsByTopicName(topics)[cameraTopic],
    [cameraTopic, topics],
  );
  const [activePixelData, setActivePixelData] = useState<PixelData | undefined>();
  const updatePanelSettingsTree = usePanelSettingsTreeUpdate();
  const { id: panelId } = usePanelContext();

  const allImageTopics = useMemo(() => {
    return topics.filter(({ datatype }) => NORMALIZABLE_IMAGE_DATATYPES.includes(datatype));
  }, [topics]);

  // If no cameraTopic is selected, automatically select the first available image topic
  useEffect(() => {
    const maybeCameraTopic = mightActuallyBePartial(config).cameraTopic;
    if (maybeCameraTopic == undefined || maybeCameraTopic === "") {
      if (allImageTopics[0] && allImageTopics[0].name !== "") {
        saveConfig({ cameraTopic: allImageTopics[0].name });
      }
    }
  }, [allImageTopics, config, saveConfig]);

  const onChangeCameraTopic = useCallback(
    (newCameraTopic: string) => {
      const newAvailableMarkerTopics = getMarkerOptions(
        newCameraTopic,
        topics,
        ANNOTATION_DATATYPES,
      );

      const newEnabledMarkerTopics = getRelatedMarkerTopics(
        enabledMarkerTopics,
        newAvailableMarkerTopics,
      );

      saveConfig({
        cameraTopic: newCameraTopic,
        enabledMarkerTopics: newEnabledMarkerTopics,
      });
    },
    [enabledMarkerTopics, saveConfig, topics],
  );

  const actionHandler = useCallback(
    (action: SettingsTreeAction) => {
      if (action.action !== "update") {
        return;
      }

      const { path, value } = action.payload;
      saveConfig(
        produce(config, (draft) => {
          if (path[0] === "markers") {
            const markerTopic = path[1] ?? "unknown";
            const newValue =
              value === true
                ? union(draft.enabledMarkerTopics, [markerTopic])
                : difference(draft.enabledMarkerTopics, [markerTopic]);
            draft.enabledMarkerTopics = newValue;
          } else {
            set(draft, path.slice(1), value);
          }
        }),
      );

      if (path[1] === "cameraTopic" && typeof value === "string") {
        onChangeCameraTopic(value);
      }
    },
    [config, onChangeCameraTopic, saveConfig],
  );

  const allAnnotationTopics = useMemo(() => {
    return topics
      .filter((topic) => (ANNOTATION_DATATYPES as readonly string[]).includes(topic.datatype))
      .map((topic) => topic.name);
  }, [topics]);

  useEffect(() => {
    updatePanelSettingsTree(panelId, {
      actionHandler,
      roots: buildSettingsTree(config, allImageTopics, allAnnotationTopics, enabledMarkerTopics),
    });
  }, [
    actionHandler,
    allAnnotationTopics,
    allImageTopics,
    config,
    enabledMarkerTopics,
    panelId,
    updatePanelSettingsTree,
  ]);

  const cameraInfo = useCameraInfo(cameraTopic);

  const shouldSynchronize = config.synchronize && enabledMarkerTopics.length > 0;

  const { image, annotations } = useImagePanelMessages({
    imageTopic: cameraTopic,
    annotationTopics: enabledMarkerTopics,
    synchronize: shouldSynchronize,
  });

  const lastImageMessageRef = useRef(image);

  useEffect(() => {
    if (image) {
      lastImageMessageRef.current = image;
    }
  }, [image]);

  // Keep the last image message, if it exists, to render on the ImageCanvas.
  // Improve perf by hiding the ImageCanvas while seeking, instead of unmounting and remounting it.
  const imageMessageToRender = image ?? lastImageMessageRef.current;

  // Clear our cached last image when the camera topic changes since it came from the old topic.
  useUpdateEffect(() => {
    lastImageMessageRef.current = undefined;
  }, [cameraTopic]);

  const pauseFrame = useMessagePipeline(
    useCallback((messagePipeline) => messagePipeline.pauseFrame, []),
  );
  const onStartRenderImage = useCallback(() => {
    const resumeFrame = pauseFrame("ImageView");
    const onFinishRenderImage = () => {
      resumeFrame();
    };
    return onFinishRenderImage;
  }, [pauseFrame]);

  const rawMarkerData = useMemo(() => {
    return {
      markers: annotations ?? [],
      transformMarkers,
      // Convert to plain object before sending to web worker
      cameraInfo:
        (cameraInfo as { toJSON?: () => CameraInfo } | undefined)?.toJSON?.() ?? cameraInfo,
    };
  }, [annotations, cameraInfo, transformMarkers]);

<<<<<<< HEAD
=======
  const renderBottomBar = () => {
    const topicTimestamp = (
      <TopicTimestamp
        style={{ padding: "8px 8px 0px 0px" }}
        text={image ? formatTimeRaw(image.stamp) : ""}
      />
    );

    return <BottomBar>{topicTimestamp}</BottomBar>;
  };

  const imageTopicDropdown = useMemo(() => {
    const items = allImageTopics.map((topic) => {
      return {
        name: topic.name,
        selected: topic.name === cameraTopic,
      };
    });

    function onChange(newTopics: string[]) {
      const newTopic = newTopics[0];
      if (newTopic) {
        onChangeCameraTopic(newTopic);
      }
    }

    const title = cameraTopic
      ? cameraTopic
      : items.length === 0
      ? "No camera topics"
      : "Select a camera topic";

    return <TopicDropdown multiple={false} title={title} items={items} onChange={onChange} />;
  }, [cameraTopic, allImageTopics, onChangeCameraTopic]);

  const showEmptyState = !imageMessageToRender;

>>>>>>> 6fd57505
  return (
    <Stack flex="auto" overflow="hidden" position="relative">
      <PanelToolbar helpContent={helpContent}>
        <Stack direction="row" flex="auto" alignItems="center" overflow="hidden">
          <TopicDropdown
            topics={allImageTopics}
            currentTopic={cameraTopic}
            onChange={(value) => saveConfig({ cameraTopic: value })}
          />
        </Stack>
      </PanelToolbar>
      <Stack fullWidth fullHeight>
        {/* Always render the ImageCanvas because it's expensive to unmount and start up. */}
        {imageMessageToRender && (
          <ImageCanvas
            topic={cameraTopicFullObject}
            image={imageMessageToRender}
            rawMarkerData={rawMarkerData}
            config={config}
            saveConfig={saveConfig}
            onStartRenderImage={onStartRenderImage}
            setActivePixelData={setActivePixelData}
          />
        )}
        {/* If rendered, EmptyState will hide the always-present ImageCanvas */}
        {!image && (
          <ImageEmptyState
            cameraTopic={cameraTopic}
            markerTopics={enabledMarkerTopics}
            shouldSynchronize={shouldSynchronize}
          />
        )}
        {image && (
          <Timestamp
            fontFamily={fonts.MONOSPACE}
            variant="caption"
            align="right"
            screenshotTest={inScreenshotTests()}
          >
            {formatTimeRaw(image.stamp)}
          </Timestamp>
        )}
      </Stack>
      <Toolbar pixelData={activePixelData} />
    </Stack>
  );
}

const defaultConfig: Config = {
  cameraTopic: "",
  enabledMarkerTopics: [],
  mode: "fit",
  pan: { x: 0, y: 0 },
  rotation: 0,
  synchronize: false,
  transformMarkers: false,
  zoom: 1,
};

export default Panel(
  Object.assign(ImageView, {
    panelType: "ImageViewPanel",
    defaultConfig,
  }),
);<|MERGE_RESOLUTION|>--- conflicted
+++ resolved
@@ -211,46 +211,6 @@
     };
   }, [annotations, cameraInfo, transformMarkers]);
 
-<<<<<<< HEAD
-=======
-  const renderBottomBar = () => {
-    const topicTimestamp = (
-      <TopicTimestamp
-        style={{ padding: "8px 8px 0px 0px" }}
-        text={image ? formatTimeRaw(image.stamp) : ""}
-      />
-    );
-
-    return <BottomBar>{topicTimestamp}</BottomBar>;
-  };
-
-  const imageTopicDropdown = useMemo(() => {
-    const items = allImageTopics.map((topic) => {
-      return {
-        name: topic.name,
-        selected: topic.name === cameraTopic,
-      };
-    });
-
-    function onChange(newTopics: string[]) {
-      const newTopic = newTopics[0];
-      if (newTopic) {
-        onChangeCameraTopic(newTopic);
-      }
-    }
-
-    const title = cameraTopic
-      ? cameraTopic
-      : items.length === 0
-      ? "No camera topics"
-      : "Select a camera topic";
-
-    return <TopicDropdown multiple={false} title={title} items={items} onChange={onChange} />;
-  }, [cameraTopic, allImageTopics, onChangeCameraTopic]);
-
-  const showEmptyState = !imageMessageToRender;
-
->>>>>>> 6fd57505
   return (
     <Stack flex="auto" overflow="hidden" position="relative">
       <PanelToolbar helpContent={helpContent}>
