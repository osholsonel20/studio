--- conflicted
+++ resolved
@@ -12,12 +12,8 @@
 //   You may not use this file except in compliance with the License.
 
 import { useTheme } from "@fluentui/react";
-<<<<<<< HEAD
 import DownloadIcon from "@mui/icons-material/Download";
-=======
-import ArrowDownBoldIcon from "@mdi/svg/svg/arrow-down-bold.svg";
 import { Typography } from "@mui/material";
->>>>>>> 5fa5e721
 import produce from "immer";
 import { compact, set, uniq } from "lodash";
 import memoizeWeak from "memoize-weak";
